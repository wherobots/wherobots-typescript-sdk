--- conflicted
+++ resolved
@@ -10,14 +10,10 @@
   {
     name: "wherobots-sql-driver",
     level: shouldUseDebugLogging ? "debug" : "info",
+    enabled: process.env["NODE_ENV"] !== "test",
   },
-<<<<<<< HEAD
-  enabled: process.env["NODE_ENV"] !== "test",
-});
-=======
   pinoPretty(),
 );
->>>>>>> 7c77ab06
 
 export default logger;
 
